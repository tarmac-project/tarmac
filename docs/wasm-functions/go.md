--- conflicted
+++ resolved
@@ -67,7 +67,7 @@
 ```text
 $ docker run -p 8080:8080 \
   -e "APP_ENABLE_TLS=false" -e "APP_LISTEN_ADDR=0.0.0.0:8080" \
-  -v ./functions:/functions madflojo/tarmac
+  -v `pwd`./functions:/functions madflojo/tarmac
 ```
 
 In the above command, we are passing two environment variables to the container using the `-e` flag. These environment variables will tell Tarmac to use HTTP rather than HTTPS, which is the default. For additional configuration options, check out the [Configuration](../running-tarmac/configuration.md) documentation.
@@ -111,52 +111,6 @@
 // Handler is the custom Tarmac Handler function that will receive a payload and
 // must return a payload along with a nil error.
 func Handler(payload []byte) ([]byte, error) {
-<<<<<<< HEAD
-        // Perform a host callback to log the incoming request
-        _, err := wapc.HostCall("tarmac", "logger", "trace", []byte(fmt.Sprintf("Reversing Payload: %s", payload)))
-        if err != nil {
-                return []byte(""), fmt.Errorf("Unable to call callback - %s", err)
-        }
-
-        // Flip it and reverse
-        if len(payload) > 0 {
-                for i, n := 0, len(payload)-1; i < n; i, n = i+1, n-1 {
-                        payload[i], payload[n] = payload[n], payload[i]
-                }
-        }
-
-        // Return the payload via a ServerResponse JSON
-        return payload, nil
-}
-```
-
-### Building the WASM Function
-
-Now that our function is ready, we must compile our Go code into a `.wasm` file. To do this, we will be using TinyGo.
-
-```text
-$ mkdir -p functions
-$ tinygo build -o functions/tarmac.wasm -target wasi main.go
-```
-
-The first step above is using `mkdir` to create a functions directory, this is not required but will be helpful when running Tarmac in the next stage.
-
-After the functions directory is created, we are using the `tinygo` command to build our `.wasm` file. The inclusion of `-target wasi` is important as it directs TinyGo to compile the Go code using the Web Assembly System Interface \(wasi\) standard. This standard is useful for running Web Assembly on the server vs. on the browser.
-
-With this step complete, we have built our WASM function.
-
-### Running the WASM Function
-
-We are now ready to run our WASM function via Tarmac. To make this process easier, we will be using Docker to execute Tarmac. It is not necessary to use Docker with Tarmac as it can run outside of Docker as well.
-
-```text
-$ docker run -p 8080:8080 \
-  -e "APP_ENABLE_TLS=false" -e "APP_LISTEN_ADDR=0.0.0.0:8080" \
-  -v `pwd`./functions:/functions madflojo/tarmac
-```
-
-In the above command, we are passing two environment variables to the container using the `-e` flag. These environment variables will tell Tarmac to use HTTP rather than HTTPS, which is the default. For additional configuration options, check out the [Configuration](../running-tarmac/configuration.md) documentation.
-=======
 	var err error
 
 	// Log it
@@ -173,7 +127,6 @@
 			}
 		}
 		rsp = payload
->>>>>>> 5660ed08
 
 		// Store in Cache
 		err = tarmac.KV.Set(key, payload)
